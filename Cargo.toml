[package]
name = "id-contact-comm-common"
authors = ["Henk Dieter Oordt <hd@oordt.dev>"]
version = "0.1.0"
edition = "2018"

[features]
auth_during_comm = ["platform_token"]
platform_token = []
session_db = ["platform_token"]

# See more keys and their definitions at https://doc.rust-lang.org/cargo/reference/manifest.html

[dependencies]
id-contact-jwt = { git = "https://github.com/id-contact/id-contact-jwt.git" }
id-contact-proto = { git = "https://github.com/id-contact/id-contact-proto.git" }
josekit = "0.7.1"
rocket = { version = "0.5.0-rc.1", features = ["json"] }
rocket_sync_db_pools = { version = "0.1.0-rc.1", features = ["postgres_pool"] }
serde = "1.0.126"
serde_json = "1.0.64"
serde_yaml = "0.8.16"
thiserror = "1.0.25"
reqwest = { version = "0.11.3", features = ["json"] }
strum = "0.21.0"
strum_macros = "0.21.1"
rand = "0.8.4"
<<<<<<< HEAD

[dev-dependencies]
figment = { version = "0.10.6", features = ["env", "toml", "json"] }
=======
tera = "1"
lazy_static = "1.4.0"
>>>>>>> 43e26d84
<|MERGE_RESOLUTION|>--- conflicted
+++ resolved
@@ -25,11 +25,8 @@
 strum = "0.21.0"
 strum_macros = "0.21.1"
 rand = "0.8.4"
-<<<<<<< HEAD
+tera = "1"
+lazy_static = "1.4.0"
 
 [dev-dependencies]
-figment = { version = "0.10.6", features = ["env", "toml", "json"] }
-=======
-tera = "1"
-lazy_static = "1.4.0"
->>>>>>> 43e26d84
+figment = { version = "0.10.6", features = ["env", "toml", "json"] }