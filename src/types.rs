use core::str;
use std::collections::HashMap;

use serde::{Deserialize, Serialize};

#[derive(Deserialize, Debug)]
pub struct StartRequest {
    pub purpose: String,
    pub auth_method: String,
}

/// Parameters expected by the auth-select widget
#[derive(Debug, Serialize, Deserialize, PartialEq, Eq)]
pub struct AuthSelectParams {
    /// The session purpose
    pub purpose: String,
    /// The start url to redirect the user to on authentication success
    pub start_url: String,
    /// The communication method's display name
    pub display_name: String,
}

#[derive(Serialize, Debug)]
pub struct GuestAuthResult {
    pub purpose: Option<String>,
    pub name: Option<String>,
    pub auth_result: Option<String>,
}

#[derive(Serialize, Debug)]
pub struct Credentials {
    pub purpose: Option<String>,
    pub name: Option<String>,
    pub attributes: HashMap<String, String>,
}

#[cfg(feature = "platform_token")]
pub use platform_token::*;

#[cfg(feature = "platform_token")]
pub mod platform_token {
    use crate::jwt::JwtError;
    use core::str;
    use josekit::jws::JwsVerifier;
    use serde::{de::DeserializeOwned, Deserialize, Serialize};
    use strum_macros::{EnumString, ToString};

    #[derive(Deserialize, Debug, Serialize, ToString, Clone, EnumString)]
    #[strum(serialize_all = "snake_case")]
    pub enum SessionDomain {
        #[serde(rename = "user")]
        User,
        #[serde(rename = "guest")]
        Guest,
    }

    #[derive(Deserialize, Debug)]
    pub struct HostToken {
        pub id: String,
        pub domain: SessionDomain,
        #[serde(rename = "roomId")]
        pub room_id: String,
        pub instance: String,
    }

    #[derive(Deserialize, Serialize, Debug, Clone)]
    pub struct GuestToken {
        pub id: String,
        pub domain: SessionDomain,
        #[serde(rename = "redirectUrl")]
        pub redirect_url: String,
        pub name: String,
        #[serde(rename = "roomId")]
        pub room_id: String,
        pub instance: String,
        pub purpose: String,
    }

    pub trait FromPlatformJwt: Sized + DeserializeOwned {
        fn from_platform_jwt(jwt: &str, verifier: &dyn JwsVerifier) -> Result<Self, JwtError> {
            let (payload, _) = josekit::jwt::decode_with_verifier(jwt, verifier)?;
            let claim = payload
                .claim("payload")
                .ok_or(JwtError::InvalidStructure("payload"))?;
            let payload = serde_json::from_value(claim.clone())?;
            Ok(payload)
        }
    }

    impl FromPlatformJwt for GuestToken {}

    impl FromPlatformJwt for HostToken {}
}

#[cfg(test)]
mod tests {
    use josekit::jws::alg::hmac::HmacJwsAlgorithm;

    const GUEST_SECRET: &str = "9e4ed6fdc6f7b8fb78f500d3abf3a042412140703249e2fe5671ecdab7e694bb";
    const HOST_SECRET: &str = "54f0a09305eaa1d3ffc3ccb6035e95871eecbfa964404332ffddad52d43bf7b1";

    const GUEST_TOKEN: &str = "\
                            eyJ0eXAiOiJKV1QiLCJhbGciOiJIUzI1NiJ9.\
                            eyJleHAiOjE2NTQzNTY1MTgsImlhdCI6MTYzM\
                            jM4Njk1MywicGF5bG9hZCI6eyJkb21haW4iOi\
                            JndWVzdCIsImlkIjoiMTAxLTEwMTAtMTAxMC0\
                            xMDEiLCJpbnN0YW5jZSI6InR3ZWVkZWdvbGYu\
<<<<<<< HEAD
                            bmwiLCJuYW1lIjoiVW5rbm93biIsInB1cnBvc\
                            2UiOiJ0ZXN0IiwicmVkaXJlY3RVcmwiOiJodH\
                            RwczovL3R3ZWVkZWdvbGYubmwiLCJyb29tSWQ\
                            iOiIxNiJ9LCJyZWMiOiJJZENvbnRhY3RDb21t\
                            dW5pY2F0aW9uIn0.s-mRc0sOXao-R6pMG15en\
                            Xidwh5PdnK_XwFZkpgS-wo";
=======
                            bmwiLCJuYW1lIjoiVW5rbm93biIsInJlZGlyZ\
                            WN0VXJsIjoiaHR0cHM6Ly90d2VlZGVnb2xmLm\
                            5sIiwicm9vbUlkIjoiMTYiLCJwdXJwb3NlIjo\
                            idGVzdCJ9LCJyZWMiOiJJZENvbnRhY3RDb21t\
                            dW5pY2F0aW9uIn0.l7GIGjYMOrYSfbQgkHOdk\
                            sad_MM2a2s-RZHAVpJW0WE";
>>>>>>> 99a4723a

    const HOST_TOKEN: &str = "\
                            eyJ0eXAiOiJKV1QiLCJhbGciOiJIUzI1NiJ9.\
                            eyJleHAiOjE2MjAyMDk5MDUsImlhdCI6MTYzM\
                            jM4NzExMywicGF5bG9hZCI6eyJkb21haW4iOi\
                            J1c2VyIiwiaWQiOiIxIiwiaW5zdGFuY2UiOiJ\
                            0d2VlZGVnb2xmLm5sIiwicm9vbUlkIjoiMTYi\
                            fSwicmVjIjoiSWRDb250YWN0Q29tbXVuaWNhd\
                            GlvbiJ9.s2qV6zwaH09ktbAxU-YiL-Y5u-AD8R\
                            LiNWrnap7jhJk";

    #[test]
    #[cfg(feature = "platform_token")]
    fn from_platform_jwt_test() {
        use super::platform_token::{FromPlatformJwt, GuestToken, HostToken};
        use crate::types::SessionDomain;

        let guest_validator = HmacJwsAlgorithm::Hs256
            .verifier_from_bytes(GUEST_SECRET)
            .unwrap();
        let host_validator = HmacJwsAlgorithm::Hs256
            .verifier_from_bytes(HOST_SECRET)
            .unwrap();

        let GuestToken {
            id,
            domain,
            redirect_url,
            name,
            room_id,
            instance,
<<<<<<< HEAD
            purpose: _,
=======
            purpose,
>>>>>>> 99a4723a
        } = GuestToken::from_platform_jwt(GUEST_TOKEN, &guest_validator)
            .expect("Error verifying guest token");

        assert_eq!(id, "101-1010-1010-101");
        assert!(matches!(domain, SessionDomain::Guest));
        assert_eq!(redirect_url, "https://tweedegolf.nl");
        assert_eq!(name, "Unknown");
        assert_eq!(room_id, "16");
        assert_eq!(instance, "tweedegolf.nl");
        assert_eq!(purpose, "test");

        let HostToken {
            id,
            domain,
            room_id,
            instance,
        } = HostToken::from_platform_jwt(HOST_TOKEN, &host_validator)
            .expect("Error verifying host token");

        assert_eq!(id, "1");
        assert!(matches!(domain, SessionDomain::User));
        assert_eq!(room_id, "16");
        assert_eq!(instance, "tweedegolf.nl");
    }
}<|MERGE_RESOLUTION|>--- conflicted
+++ resolved
@@ -105,21 +105,12 @@
                             jM4Njk1MywicGF5bG9hZCI6eyJkb21haW4iOi\
                             JndWVzdCIsImlkIjoiMTAxLTEwMTAtMTAxMC0\
                             xMDEiLCJpbnN0YW5jZSI6InR3ZWVkZWdvbGYu\
-<<<<<<< HEAD
-                            bmwiLCJuYW1lIjoiVW5rbm93biIsInB1cnBvc\
-                            2UiOiJ0ZXN0IiwicmVkaXJlY3RVcmwiOiJodH\
-                            RwczovL3R3ZWVkZWdvbGYubmwiLCJyb29tSWQ\
-                            iOiIxNiJ9LCJyZWMiOiJJZENvbnRhY3RDb21t\
-                            dW5pY2F0aW9uIn0.s-mRc0sOXao-R6pMG15en\
-                            Xidwh5PdnK_XwFZkpgS-wo";
-=======
                             bmwiLCJuYW1lIjoiVW5rbm93biIsInJlZGlyZ\
                             WN0VXJsIjoiaHR0cHM6Ly90d2VlZGVnb2xmLm\
                             5sIiwicm9vbUlkIjoiMTYiLCJwdXJwb3NlIjo\
                             idGVzdCJ9LCJyZWMiOiJJZENvbnRhY3RDb21t\
                             dW5pY2F0aW9uIn0.l7GIGjYMOrYSfbQgkHOdk\
                             sad_MM2a2s-RZHAVpJW0WE";
->>>>>>> 99a4723a
 
     const HOST_TOKEN: &str = "\
                             eyJ0eXAiOiJKV1QiLCJhbGciOiJIUzI1NiJ9.\
@@ -151,11 +142,7 @@
             name,
             room_id,
             instance,
-<<<<<<< HEAD
-            purpose: _,
-=======
             purpose,
->>>>>>> 99a4723a
         } = GuestToken::from_platform_jwt(GUEST_TOKEN, &guest_validator)
             .expect("Error verifying guest token");
 
